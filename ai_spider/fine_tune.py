--- conflicted
+++ resolved
@@ -6,7 +6,6 @@
 import time
 from collections import defaultdict
 
-import aioboto3
 from dotenv import load_dotenv
 from fastapi import APIRouter, HTTPException, WebSocketDisconnect, Request, Depends, BackgroundTasks
 from pydantic import BaseModel
@@ -16,11 +15,8 @@
     optional_bearer_token, USER_BUCKET_NAME, schedule_task
 from ai_spider.workers import get_reg_mgr, QueueSocket, do_model_job
 from ai_spider.s3 import get_s3
-<<<<<<< HEAD
 
 AWS_MINIMUM_PART_SIZE = 1024 * 1024 * 5
-=======
->>>>>>> 6671c783
 
 app = APIRouter()
 
@@ -140,22 +136,6 @@
     mbase = body.model.split("/")[-1]
     lora_key = f"{user_id}/{mbase}:{job_id}.lora.gz"
     gguf_key = f"{user_id}/{mbase}:{job_id}.gguf"
-<<<<<<< HEAD
-=======
-    s3 = await get_s3()
-    upload = {
-        "lora": {
-            "id": (await s3.create_multipart_upload(Bucket=USER_BUCKET_NAME, Key=lora_key))['UploadId'],
-            "parts": [],
-            "key":  lora_key
-        },
-        "gguf": {
-            "id": (await s3.create_multipart_upload(Bucket=USER_BUCKET_NAME, Key=gguf_key))['UploadId'],
-            "parts": [],
-            "key": gguf_key
-        }
-    }
->>>>>>> 6671c783
     try:
         upload = {
             "lora": {
@@ -188,7 +168,6 @@
                                 type="message"
                             ))
                         elif js["status"] in ("lora", "gguf"):
-<<<<<<< HEAD
                             chunk = js.pop("chunk", None)
                             upl = upload[js["status"]]
 
@@ -203,40 +182,15 @@
                                 })
 
                             await process_upload_chunk(chunk, s3, upl)
-=======
-                            chunk = js.pop("chunk")
-                            upl = upload[js["status"]]
-                            part_num = len(upl["parts"]) + 1
-                            response = await s3.upload_part(
-                                Bucket=USER_BUCKET_NAME,
-                                Key=upl["key"],
-                                UploadId=upl["id"],
-                                PartNumber=part_num,
-                                Body=chunk
-                            )
-                            upl["parts"].append({'PartNumber': part_num, 'ETag': response['ETag']})
-                        # just in case we miss one...we can't leave this around
-                        state.pop("chunk", None)
->>>>>>> 6671c783
                         state = js
             except WebSocketDisconnect:
                 log.error("fine tune %s: diconnect during job", job_id)
                 pass
         if state.get("status") == "done":
             for fil in ["lora", "gguf"]:
-<<<<<<< HEAD
                 await process_upload_chunk(b"", s3, upload[fil], final=True)
 
             log.error("fine tune %s: done", state)
-=======
-                await s3.complete_multipart_upload(
-                    Bucket=USER_BUCKET_NAME,
-                    Key=lora_key,
-                    UploadId=upload[fil]["id"],
-                    MultipartUpload={'Parts': upload[fil]["parts"]}
-                )
-        log.error("fine tune %s: done", state)
->>>>>>> 6671c783
     except HTTPException as ex:
         log.error("fine tune %s: error %s", job_id, repr(ex))
         job["status"] = "error"
@@ -285,8 +239,6 @@
                 UploadId=upl["id"],
                 MultipartUpload={'Parts': upl["parts"]})
 
-    # List Fine-tuning Jobs
-
 
 @app.get("/fine_tuning/jobs", response_model=ListFineTuningJobsResponse)
 async def list_fine_tuning_jobs(after: str = None, limit: int = 20, user_id: str = Depends(check_bearer_token)):
@@ -370,13 +322,9 @@
     file_objects = (await (await get_s3()).list_objects(Bucket=USER_BUCKET_NAME, Prefix=user_folder))['Contents']
 
     # all uploads
-<<<<<<< HEAD
     uploads = [
         {"file": obj["Key"][len(user_folder):], "size": obj["Size"], "created_at": obj["LastModified"].timestamp()} for
         obj in file_objects]
-=======
-    uploads = [{"file": obj["Key"][len(user_folder):], "size": obj["Size"], "created_at": obj["LastModified"].timestamp()} for obj in file_objects]
->>>>>>> 6671c783
 
     # endswith gguf ? we can probably use it
     uploads = [ent for ent in uploads if ent["file"].endswith(".gguf")]
