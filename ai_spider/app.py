import asyncio
import contextlib
import json
import logging
import os
import random
import re
import time
from asyncio import Queue
from threading import RLock
from typing import Iterator, Optional, Generator

import fastapi
import httpx
import starlette.websockets
import websockets
from dotenv import load_dotenv
from fastapi import FastAPI, WebSocket, Request, HTTPException

from .openai_types import CompletionChunk, ChatCompletion, CreateChatCompletionRequest

from fastapi.middleware.cors import CORSMiddleware

from starlette.middleware.sessions import SessionMiddleware
from sse_starlette.sse import EventSourceResponse

from .stats import StatsContainer

log = logging.getLogger(__name__)

load_dotenv()

SECRET_KEY = os.environ["SECRET_KEY"]
BILLING_URL = os.environ["BILLING_URL"]

app = FastAPI()

app.add_middleware(
    CORSMiddleware,
    allow_origins=["*"],
    allow_credentials=True,
    allow_methods=["*"],
    allow_headers=["*"],
)

app.add_middleware(SessionMiddleware, secret_key=SECRET_KEY)


def check_creds_and_funds(request):
    bill_to_token = get_bill_to(request)

    if bill_to_token == os.environ.get("BYPASS_TOKEN"):
        return True

    command = dict(
        command="check",
        bill_to_token=bill_to_token,
    )

    try:
        res = httpx.post(BILLING_URL, json=command, timeout=10)
    except Exception as ex:
        raise HTTPException(status_code=500, detail="billing endpoint error: %s" % ex)

    if res.status_code != 200:
        log.error("bill endpoint: %s/%s", res.status_code, res.text)
        raise HTTPException(status_code=500, detail="billing endpoint error: %s/%s" % (res.status_code, res.text))

    js = res.json()

    if js.get("ok"):
        return True

    log.debug("no balance for %s", bill_to_token)
    raise HTTPException(status_code=422, detail="insufficient funds in account, or incorrect auth token")

<<<<<<< HEAD
stats = StatsContainer()


def record_stats(info, msize, usage, secs):
    lnurl = info.get("ln_url")
    auth = info.get("auth_key")
    stats.bump(lnurl, msize, usage, secs)
    stats.bump(auth, msize, usage, secs)

=======
>>>>>>> 8aee654d

def bill_usage(request, msize: int, usage: dict, worker_info: dict, secs: float):
    # todo: this should bill based on model size * usage
    pay_to_lnurl = worker_info.get("ln_url")
    pay_to_auth = worker_info.get("auth_key")

    bill_to_token = get_bill_to(request)

    record_stats(worker_info, msize, usage, secs)

    command = dict(
        command="complete",
        bill_to_token=bill_to_token,
        pay_to_lnurl=pay_to_lnurl,
        pay_to_auth=pay_to_auth,
    )

    try:
        res = httpx.post(BILLING_URL, json=command, timeout=10)

        if res.status_code != 200:
            log.error("bill endpoint: %s/%s", res.status_code, res.text)
            log.error("bill %s/%s/%s to: (%s), pay to: (%s)", usage, msize, secs, bill_to_token, worker_info)
    except Exception as ex:
        log.error(f"billing error ({ex}): {usage}/{msize}/{secs} to: ({bill_to_token}), pay to: ({worker_info})")

    return True


<<<<<<< HEAD
=======
def get_bill_to(request):
    req_user = request.headers.get("Authorization")
    bill_to_token = ""
    if req_user and " " in req_user:
        bill_to_token = req_user.split(" ")[1]
    return bill_to_token


>>>>>>> 8aee654d
def check_bill_usage(request, msize: int, js: dict, worker_info: dict, secs: float):
    if js.get("usage"):
        bill_usage(request, msize, js["usage"], worker_info, secs)


@app.post("/v1/chat/completions")
async def create_chat_completion(
        request: Request,
        body: CreateChatCompletionRequest,
) -> ChatCompletion:
    check_creds_and_funds(request)

    web_only = body.model.startswith("webgpu/")
    msize = get_model_size(body.model)
    mgr = get_reg_mgr()
    gpu_filter = body.gpu_filter

    try:
        try:
            with mgr.get_socket_for_inference(msize, web_only, gpu_filter) as ws:
                return await do_inference(request, body, ws)
        except fastapi.WebSocketDisconnect:
            with mgr.get_socket_for_inference(msize, web_only, gpu_filter) as ws:
                return await do_inference(request, body, ws)
    except Exception as ex:
        raise HTTPException(500, detail=repr(ex))


def augment_reply(body: CreateChatCompletionRequest, js, prev_js={}):
    # todo: this should be used to VALIDATE the reply, not "fix" it!
<<<<<<< HEAD

    inp = sum(len(msg.content) for msg in body.messages) // 3
    out = len(json.dumps(js["choices"][0]["message"]["content"])) // 3

=======
>>>>>>> 8aee654d
    # todo: this all happens because the web-worker is total hack, need to clean it up

    if not js.get("model"):
        js["model"] = prev_js.get("model", body.model)

    if not js.get("object"):
        js["object"] = "chat.completion"

    if not js.get("created"):
        js["created"] = prev_js.get("created", int(time.time()))

    if not js.get("id"):
<<<<<<< HEAD
        js["id"] = os.urandom(16).hex()

    if not js.get("usage"):
        js["usage"] = dict(
            prompt_tokens=int(inp),
            completion_tokens=int(out),
            total_tokens=int(inp + out),
        )
=======
        js["id"] = prev_js.get("id", os.urandom(16).hex())

    inp = sum(len(msg.content) for msg in body.messages) // 3
    c0 = js["choices"][0]

    if c0.get("finish_reason"):
        if not js.get("usage"):
            msg = c0.get("message", {}).get("content", "")
            out = len(msg) // 3
            js["usage"] = dict(
                prompt_tokens=int(inp),
                completion_tokens=int(out),
                total_tokens=int(inp + out),
            )


def get_stream_final(body: CreateChatCompletionRequest, prev_js, content_len):
    js = {"choices": [{"finish_reason": "done", "content": ""}]}
    augment_reply(body, js, prev_js)
    inp = js["usage"]["prompt_tokens"]
    out = content_len // 3
    js["usage"].update(dict(
        completion_tokens=int(out),
        total_tokens=int(inp + out),
    ))
    return js
>>>>>>> 8aee654d


async def do_inference(request: Request, body: CreateChatCompletionRequest, ws: "QueueSocket"):
    msize = get_model_size(body.model)
    await ws.queue.put({
        "openai_url": "/v1/chat/completions",
        "openai_req": body.model_dump(mode="json")
    })
    start_time = time.monotonic()
    if body.stream:
        async def stream() -> Iterator[CompletionChunk]:
            prev_js = ""
            total_content_len = 0
            while True:
                try:
                    js = await asyncio.wait_for(ws.results.get(), timeout=body.timeout)

                    log.debug("got msg %s", js)

                    if not js and prev_js:
                        fin = get_stream_final(body, prev_js, total_content_len)
                        yield json.dumps(fin)
                        # bill when stream is done, for now, could actually charge per stream, but whatever
                        end_time = time.monotonic()
<<<<<<< HEAD
                        check_bill_usage(request, msize, prev_js, ws.info, end_time - start_time)
=======
                        check_bill_usage(request, msize, fin, ws.info, end_time - start_time)
>>>>>>> 8aee654d
                        break

                    c0 = js["choices"][0]
                    total_content_len += len(c0.get("delta", {}).get("content", ""))

                    augment_reply(body, js, prev_js)

                    prev_js = js

                    yield json.dumps(js)

                    if js.get("error"):
                        log.info("got an error: %s", js["error"])
                        raise HTTPException(status_code=400, detail=json.dumps(js))
                except Exception as ex:
                    log.exception("error during stream")
                    yield json.dumps({"error": str(ex), "error_type": type(ex).__name__})

        return EventSourceResponse(stream())
    else:
        js = await asyncio.wait_for(ws.results.get(), timeout=body.timeout)
        if js.get("error"):
            log.info("got an error: %s", js["error"])
            raise HTTPException(status_code=400, detail=json.dumps(js))
        if ws.info.get("ln_url"):
            js["ln_url"] = ws.info["ln_url"]
        end_time = time.monotonic()
        augment_reply(body, js)
        check_bill_usage(request, msize, js, ws.info, end_time - start_time)
        return js


def get_model_size(model_mame):
    mod = model_mame
    m = re.search(r"(\d)+b(.*)", mod.lower())
    # todo: actually have a nice mapping of model sizes
    if m:
        msize = int(m[1])
        mod = m[2]
    else:
        msize = 13
    m = re.search(r"[Qq](\d)+[_f.-]", mod.lower())
    if m:
        quant = int(m[1])
        if quant == 2:
            msize *= 0.4
        elif quant == 3:
            msize *= 0.5
        elif quant == 4:
            msize *= 0.6
        elif quant == 5:
            msize *= 0.7
        elif quant == 6:
            msize *= 0.8
        elif quant == 8:
            msize *= 1.0
        else:
            # f16
            msize *= 2
    return msize


class QueueSocket(WebSocket):
    queue: Queue
    results: Queue
    info: dict


class Worker:
    def __init__(self, sock, info):
        self.sock = sock
        self.info = info


class WorkerManager:
    def __init__(self):
        self.lock = RLock()
        self.socks = dict[WebSocket, dict]()
        self.busy = dict()

    def register_js(self, sock: WebSocket, info: dict):
        self.socks[sock] = info

    def drop_worker(self, sock):
        self.socks.pop(sock, None)
        self.busy.pop(sock, None)

    @contextlib.contextmanager
    def get_socket_for_inference(self, msize: int, web_only=False, gpu_filter={}) -> Generator[QueueSocket, None, None]:
        # msize is params adjusted by quant level with a heuristic

        # nv gpu memory is reported in MB
        gpu_needed = msize * 1000

        disk_needed = msize * 1000 * 1.5

        # cpu memory is reported in bytes, it's ok to have less... cuz llama.cpp is good about that
        cpu_needed = msize * 1000000000 * 0.75

        if web_only:
            cpu_needed = min(cpu_needed, 8000000000)

        with self.lock:
            good = []
            close = []
            for sock, info in self.socks.items():
                cpu_vram = info.get("vram", 0)
                disk_space = info.get("disk_space", 0)
                nv_gpu_ram = sum([el["memory"] for el in info.get("nv_gpus", [])])
                cl_gpu_ram = sum([el["memory"] for el in info.get("cl_gpus", [])])
                have_web_gpus = sum([1 for el in info.get("web_gpus", [])])
                if wid := gpu_filter.get("worker_id"):
                    # used for the autopay cron
                    if info.get("auth_key") != "uid:" + str(wid):
                        continue
                if web_only:
                    if cpu_needed < cpu_vram and have_web_gpus:
                        # very little ability to check here
                        # todo: end the whole self reporting thing and just bench
                        good.append(sock)
                else:
                    if gpu_needed < nv_gpu_ram and cpu_needed < cpu_vram and disk_needed < disk_space:
                        good.append(sock)
                    elif gpu_needed < cl_gpu_ram and cpu_needed < cpu_vram and disk_needed < disk_space:
                        good.append(sock)
                    elif gpu_needed < nv_gpu_ram * 1.2 and cpu_needed < cpu_vram and disk_needed < disk_space:
                        close.append(sock)
                    elif gpu_needed < cl_gpu_ram * 1.2 and cpu_needed < cpu_vram and disk_needed < disk_space:
                        close.append(sock)

            if not good and not close:
                assert False, "No workers available"

            if len(good):
                num = random.randint(0, len(good) - 1)
                choice = good[num]
            elif len(close):
                num = random.randint(0, len(close) - 1)
                choice = close[num]

            info = self.socks.pop(choice)
            self.busy[choice] = info

        choice.info = info

        yield choice

        with self.lock:
            self.socks[choice] = info
            self.busy.pop(choice)

    def set_busy(self, sock, val):
        if val:
            info = self.socks.pop(sock, None)
            if info:
                self.busy[sock] = info
        else:
            info = self.busy.pop(sock, None)
            if info:
                self.socks[sock] = info


g_reg_mgr: Optional[WorkerManager] = None


def get_reg_mgr() -> WorkerManager:
    global g_reg_mgr
    if not g_reg_mgr:
        g_reg_mgr = WorkerManager()
    return g_reg_mgr


@app.websocket("/worker")
async def worker_connect(websocket: WebSocket):
    # request dependencies don't work with websocket, so just roll our own
    await websocket.accept()
    js = await websocket.receive_json()
    mgr = get_reg_mgr()
    log.debug("connect: %s", js)
    mgr.register_js(sock=websocket, info=js)
    websocket.queue = Queue()
    websocket.results = Queue()
    while True:
        try:
            pending = [asyncio.create_task(ent) for ent in [websocket.queue.get(), websocket.receive_json()]]
            done, pending = await asyncio.wait(pending, return_when=asyncio.FIRST_COMPLETED)
            for fut in done:
                try:
                    action = await fut
                    # this is either a queued result, a new request or a busy statement
                    # could distinguish them above with some intermediate functions that return tuples, but no need yet
                    log.info("action %s", action)
                    if "openai_req" in action:
                        while not websocket.results.empty():
                            websocket.results.get_nowait()
                        await websocket.send_json(action)
                    elif "busy" in action:
                        mgr.set_busy(websocket, action.get("busy"))
                    else:
                        log.info("put results")
                        await websocket.results.put(action)
                except (websockets.ConnectionClosedOK, RuntimeError, starlette.websockets.WebSocketDisconnect):
                    # disconnect means drop out of the loop
                    raise
                except:
                    # other exceptions could be my logic error, try again until disconnected
                    log.exception("exception in loop")
                finally:
                    # clean up futures
                    for ent in pending:
                        ent.cancel()
        except (websockets.ConnectionClosedOK, RuntimeError, starlette.websockets.WebSocketDisconnect):
            log.info("dropped worker during send")
            break
    mgr.drop_worker(websocket)<|MERGE_RESOLUTION|>--- conflicted
+++ resolved
@@ -74,7 +74,7 @@
     log.debug("no balance for %s", bill_to_token)
     raise HTTPException(status_code=422, detail="insufficient funds in account, or incorrect auth token")
 
-<<<<<<< HEAD
+
 stats = StatsContainer()
 
 
@@ -84,8 +84,6 @@
     stats.bump(lnurl, msize, usage, secs)
     stats.bump(auth, msize, usage, secs)
 
-=======
->>>>>>> 8aee654d
 
 def bill_usage(request, msize: int, usage: dict, worker_info: dict, secs: float):
     # todo: this should bill based on model size * usage
@@ -115,8 +113,6 @@
     return True
 
 
-<<<<<<< HEAD
-=======
 def get_bill_to(request):
     req_user = request.headers.get("Authorization")
     bill_to_token = ""
@@ -125,7 +121,6 @@
     return bill_to_token
 
 
->>>>>>> 8aee654d
 def check_bill_usage(request, msize: int, js: dict, worker_info: dict, secs: float):
     if js.get("usage"):
         bill_usage(request, msize, js["usage"], worker_info, secs)
@@ -156,13 +151,6 @@
 
 def augment_reply(body: CreateChatCompletionRequest, js, prev_js={}):
     # todo: this should be used to VALIDATE the reply, not "fix" it!
-<<<<<<< HEAD
-
-    inp = sum(len(msg.content) for msg in body.messages) // 3
-    out = len(json.dumps(js["choices"][0]["message"]["content"])) // 3
-
-=======
->>>>>>> 8aee654d
     # todo: this all happens because the web-worker is total hack, need to clean it up
 
     if not js.get("model"):
@@ -175,16 +163,6 @@
         js["created"] = prev_js.get("created", int(time.time()))
 
     if not js.get("id"):
-<<<<<<< HEAD
-        js["id"] = os.urandom(16).hex()
-
-    if not js.get("usage"):
-        js["usage"] = dict(
-            prompt_tokens=int(inp),
-            completion_tokens=int(out),
-            total_tokens=int(inp + out),
-        )
-=======
         js["id"] = prev_js.get("id", os.urandom(16).hex())
 
     inp = sum(len(msg.content) for msg in body.messages) // 3
@@ -211,7 +189,6 @@
         total_tokens=int(inp + out),
     ))
     return js
->>>>>>> 8aee654d
 
 
 async def do_inference(request: Request, body: CreateChatCompletionRequest, ws: "QueueSocket"):
@@ -236,11 +213,7 @@
                         yield json.dumps(fin)
                         # bill when stream is done, for now, could actually charge per stream, but whatever
                         end_time = time.monotonic()
-<<<<<<< HEAD
-                        check_bill_usage(request, msize, prev_js, ws.info, end_time - start_time)
-=======
                         check_bill_usage(request, msize, fin, ws.info, end_time - start_time)
->>>>>>> 8aee654d
                         break
 
                     c0 = js["choices"][0]
