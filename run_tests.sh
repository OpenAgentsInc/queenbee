--- conflicted
+++ resolved
@@ -1,10 +1,6 @@
 #!/bin/bash -e
 
-<<<<<<< HEAD
-poetry run python -u -mcoverage run --source ai_spider -m pytest -v tests/ -k "not fine_tune"
-=======
 poetry run python -u -mcoverage run --source ai_spider -m pytest --log-cli-level=debug -s -v tests/
 poetry run python -u -mcoverage run -a --source ai_spider -m pytest --log-cli-level=debug -s -v tests/ -k test_websocket_xx --manual 
->>>>>>> d76639b0
 coverage html
 coverage report --fail-under 77